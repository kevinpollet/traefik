--- conflicted
+++ resolved
@@ -397,34 +397,19 @@
 
 // TLSClientCertificateInfo holds the client TLS certificate info configuration.
 type TLSClientCertificateInfo struct {
-<<<<<<< HEAD
 	NotAfter     bool                               `json:"notAfter,omitempty" toml:"notAfter,omitempty" yaml:"notAfter,omitempty" export:"true"`
 	NotBefore    bool                               `json:"notBefore,omitempty" toml:"notBefore,omitempty" yaml:"notBefore,omitempty" export:"true"`
 	Sans         bool                               `json:"sans,omitempty" toml:"sans,omitempty" yaml:"sans,omitempty" export:"true"`
-	Subject      *TLSCLientCertificateSubjectDNInfo `json:"subject,omitempty" toml:"subject,omitempty" yaml:"subject,omitempty" export:"true"`
-	Issuer       *TLSCLientCertificateIssuerDNInfo  `json:"issuer,omitempty" toml:"issuer,omitempty" yaml:"issuer,omitempty" export:"true"`
+	Subject      *TLSClientCertificateSubjectDNInfo `json:"subject,omitempty" toml:"subject,omitempty" yaml:"subject,omitempty" export:"true"`
+	Issuer       *TLSClientCertificateIssuerDNInfo  `json:"issuer,omitempty" toml:"issuer,omitempty" yaml:"issuer,omitempty" export:"true"`
 	SerialNumber bool                               `json:"serialNumber,omitempty" toml:"serialNumber,omitempty" yaml:"serialNumber,omitempty" export:"true"`
-=======
-	NotAfter     bool                        `json:"notAfter,omitempty" toml:"notAfter,omitempty" yaml:"notAfter,omitempty" export:"true"`
-	NotBefore    bool                        `json:"notBefore,omitempty" toml:"notBefore,omitempty" yaml:"notBefore,omitempty" export:"true"`
-	Sans         bool                        `json:"sans,omitempty" toml:"sans,omitempty" yaml:"sans,omitempty" export:"true"`
-	Subject      *TLSClientCertificateDNInfo `json:"subject,omitempty" toml:"subject,omitempty" yaml:"subject,omitempty" export:"true"`
-	Issuer       *TLSClientCertificateDNInfo `json:"issuer,omitempty" toml:"issuer,omitempty" yaml:"issuer,omitempty" export:"true"`
-	SerialNumber bool                        `json:"serialNumber,omitempty" toml:"serialNumber,omitempty" yaml:"serialNumber,omitempty" export:"true"`
->>>>>>> 95dc43ce
-}
-
-// +k8s:deepcopy-gen=true
-
-<<<<<<< HEAD
-// TLSCLientCertificateIssuerDNInfo holds the client TLS certificate distinguished name info configuration.
+}
+
+// +k8s:deepcopy-gen=true
+
+// TLSClientCertificateIssuerDNInfo holds the client TLS certificate distinguished name info configuration.
 // cf https://tools.ietf.org/html/rfc3739
-type TLSCLientCertificateIssuerDNInfo struct {
-=======
-// TLSClientCertificateDNInfo holds the client TLS certificate distinguished name info configuration.
-// cf https://tools.ietf.org/html/rfc3739
-type TLSClientCertificateDNInfo struct {
->>>>>>> 95dc43ce
+type TLSClientCertificateIssuerDNInfo struct {
 	Country         bool `json:"country,omitempty" toml:"country,omitempty" yaml:"country,omitempty" export:"true"`
 	Province        bool `json:"province,omitempty" toml:"province,omitempty" yaml:"province,omitempty" export:"true"`
 	Locality        bool `json:"locality,omitempty" toml:"locality,omitempty" yaml:"locality,omitempty" export:"true"`
@@ -436,9 +421,9 @@
 
 // +k8s:deepcopy-gen=true
 
-// TLSCLientCertificateSubjectDNInfo holds the client TLS certificate distinguished name info configuration.
+// TLSClientCertificateSubjectDNInfo holds the client TLS certificate distinguished name info configuration.
 // cf https://tools.ietf.org/html/rfc3739
-type TLSCLientCertificateSubjectDNInfo struct {
+type TLSClientCertificateSubjectDNInfo struct {
 	Country            bool `json:"country,omitempty" toml:"country,omitempty" yaml:"country,omitempty" export:"true"`
 	Province           bool `json:"province,omitempty" toml:"province,omitempty" yaml:"province,omitempty" export:"true"`
 	Locality           bool `json:"locality,omitempty" toml:"locality,omitempty" yaml:"locality,omitempty" export:"true"`
